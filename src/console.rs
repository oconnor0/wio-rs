// Copyright © 2016, Peter Atashian
// Licensed under the MIT License <LICENSE.md>
use {Result, k32, last_error, w};
use handle::{Handle};
use std::mem::{size_of_val, zeroed};
use std::os::windows::io::{FromRawHandle};
use std::ptr::{null, null_mut};
use wide::{ToWide};

pub struct ScreenBuffer(Handle);
impl ScreenBuffer {
    pub fn new() -> Result<ScreenBuffer> {
        let handle = unsafe { k32::CreateConsoleScreenBuffer(
            w::GENERIC_READ | w::GENERIC_WRITE, w::FILE_SHARE_READ | w::FILE_SHARE_WRITE,
            null(), w::CONSOLE_TEXTMODE_BUFFER, null_mut(),
        )};
        if handle == w::INVALID_HANDLE_VALUE { return last_error() }
        unsafe { Ok(ScreenBuffer(Handle::new(handle))) }
    }
    /// Gets the actual active console screen buffer
    pub fn from_conout() -> Result<ScreenBuffer> {
        let handle = unsafe { k32::CreateFileW(
            "CONOUT$".to_wide_null().as_ptr(), w::GENERIC_READ | w::GENERIC_WRITE,
            w::FILE_SHARE_READ, null_mut(), w::OPEN_EXISTING,
            0, null_mut(),
        )};
        if handle == w::INVALID_HANDLE_VALUE { return last_error() }
        unsafe { Ok(ScreenBuffer(Handle::new(handle))) }
    }
    pub fn set_active(&self) -> Result<()> {
        let res = unsafe { k32::SetConsoleActiveScreenBuffer(*self.0) };
        if res == 0 { return last_error() }
        Ok(())
    }
    pub fn info(&self) -> Result<Info> {
        let mut info = Info(unsafe { zeroed() });
        let res = unsafe { k32::GetConsoleScreenBufferInfo(*self.0, &mut info.0) };
        if res == 0 { return last_error() }
        Ok(info)
    }
    pub fn info_ex(&self) -> Result<InfoEx> {
        let mut info: w::CONSOLE_SCREEN_BUFFER_INFOEX = unsafe { zeroed() };
        info.cbSize = size_of_val(&info) as u32;
        let res = unsafe { k32::GetConsoleScreenBufferInfoEx(*self.0, &mut info) };
        if res == 0 { return last_error() }
        // Yes, this is important
        info.srWindow.Right += 1;
        info.srWindow.Bottom += 1;
        Ok(InfoEx(info))
    }
    pub fn set_info_ex(&self, mut info: InfoEx) -> Result<()> {
        let res = unsafe { k32::SetConsoleScreenBufferInfoEx(*self.0, &mut info.0) };
        if res == 0 { return last_error() }
        Ok(())
    }
    pub fn write_output(&self, buf: &[CharInfo], size: (i16, i16), pos: (i16, i16)) -> Result<()> {
        assert!(buf.len() == (size.0 as usize) * (size.1 as usize));
        let mut rect = w::SMALL_RECT {
            Left: pos.0,
            Top: pos.1,
            Right: pos.0 + size.0,
            Bottom: pos.1 + size.1,
        };
        let size = w::COORD { X: size.0, Y: size.1 };
        let pos = w::COORD { X: 0, Y: 0 };
        let res = unsafe { k32::WriteConsoleOutputW(
            *self.0, buf.as_ptr() as *const w::CHAR_INFO, size, pos, &mut rect
        )};
        if res == 0 { return last_error() }
        Ok(())
    }
<<<<<<< HEAD
    pub fn set_cursor_position(&self, pos: (i16, i16)) -> Result<()> {
        let pos = w::COORD { X: pos.0, Y: pos.1 };
        let res = unsafe { k32::SetConsoleCursorPosition(*self.0, pos) };
        if res == 0 { return last_error() }
        Ok(())
=======
    pub fn font_size(&self) -> Result<(i16, i16)> {
        unsafe {
            let mut font = zeroed();
            let res = k32::GetCurrentConsoleFont(*self.0, w::FALSE, &mut font);
            if res == 0 { return last_error() }
            Ok((font.dwFontSize.X, font.dwFontSize.Y))
        }
>>>>>>> a535ca91
    }
}
impl FromRawHandle for ScreenBuffer {
    unsafe fn from_raw_handle(handle: w::HANDLE) -> ScreenBuffer {
        ScreenBuffer(Handle::new(handle))
    }
}
pub struct InputBuffer(Handle);
impl InputBuffer {
    /// Gets the actual active console input buffer
    pub fn from_conin() -> Result<InputBuffer> {
        let handle = unsafe { k32::CreateFileW(
            "CONIN$".to_wide_null().as_ptr(), w::GENERIC_READ | w::GENERIC_WRITE,
            w::FILE_SHARE_READ | w::FILE_SHARE_WRITE, null_mut(), w::OPEN_EXISTING,
            0, null_mut(),
        )};
        if handle == w::INVALID_HANDLE_VALUE { last_error() }
        else { unsafe { Ok(InputBuffer::from_raw_handle(handle)) } }
    }
    /// The number of input that is available to read
    pub fn available_input(&self) -> Result<u32> {
        let mut num = 0;
        let res = unsafe { k32::GetNumberOfConsoleInputEvents(*self.0, &mut num) };
        if res == 0 { return last_error() }
        Ok(num)
    }
    /// Reads a bunch of input events
    pub fn read_input(&self) -> Result<Vec<Input>> {
        let mut buf: [w::INPUT_RECORD; 0x1000] = unsafe { zeroed() };
        let mut size = 0;
        let res = unsafe { k32::ReadConsoleInputW(
            *self.0, buf.as_mut_ptr(), buf.len() as w::DWORD, &mut size,
        )};
        if res == 0 { return last_error() }
        Ok(buf[..(size as usize)].iter().map(|input| {
            unsafe { match input.EventType {
                w::KEY_EVENT => {
                    let e = input.KeyEvent();
                    Input::Key {
                        key_down: e.bKeyDown != 0,
                        repeat_count: e.wRepeatCount,
                        key_code: e.wVirtualKeyCode,
                        scan_code: e.wVirtualScanCode,
                        wide_char: e.UnicodeChar,
                        control_key_state: e.dwControlKeyState,
                    }
                },
                w::MOUSE_EVENT => {
                    let e = input.MouseEvent();
                    Input::Mouse {
                        position: (e.dwMousePosition.X, e.dwMousePosition.Y),
                        button_state: e.dwButtonState,
                        control_key_state: e.dwControlKeyState,
                        event_flags: e.dwEventFlags,
                    }
                },
                w::WINDOW_BUFFER_SIZE_EVENT => {
                    let s = input.WindowBufferSizeEvent().dwSize;
                    Input::WindowBufferSize(s.X, s.Y)
                },
                w::MENU_EVENT => Input::Menu(input.MenuEvent().dwCommandId),
                w::FOCUS_EVENT => Input::Focus(input.FocusEvent().bSetFocus != 0),
                e => unreachable!("invalid event type: {}", e),
            } }
        }).collect())
    }
    /// Clears all pending input
    pub fn flush_input(&self) -> Result<()> {
        let res = unsafe { k32::FlushConsoleInputBuffer(*self.0) };
        if res == 0 { return last_error() }
        Ok(())
    }
}
impl FromRawHandle for InputBuffer {
    unsafe fn from_raw_handle(handle: w::HANDLE) -> InputBuffer {
        InputBuffer(Handle::from_raw_handle(handle))
    }
}
#[derive(Copy, Clone)]
pub struct Info(w::CONSOLE_SCREEN_BUFFER_INFO);
impl Info {
    pub fn size(&self) -> (i16, i16) {
        (self.0.dwSize.X, self.0.dwSize.Y)
    }
}
#[derive(Copy, Clone, Debug)]
pub struct InfoEx(pub w::CONSOLE_SCREEN_BUFFER_INFOEX);

#[derive(Copy, Clone, Debug)]
pub enum Input {
    Key {
        key_down: bool,
        repeat_count: u16,
        key_code: u16,
        scan_code: u16,
        wide_char: u16,
        control_key_state: u32,
    },
    Mouse {
        position: (i16, i16),
        button_state: u32,
        control_key_state: u32,
        event_flags: u32,
    },
    WindowBufferSize(i16, i16),
    Menu(u32),
    Focus(bool),
}
#[repr(C)] #[derive(Copy, Clone)]
pub struct CharInfo(w::CHAR_INFO);
impl CharInfo {
    pub fn new(ch: u16, attr: u16) -> CharInfo {
        CharInfo(w::CHAR_INFO {
            UnicodeChar: ch,
            Attributes: attr,
        })
    }
    pub fn character(&self) -> u16 { self.0.UnicodeChar }
    pub fn attributes(&self) -> u16 { self.0.Attributes }
}
/// Allocates a console if the process does not already have a console.
pub fn alloc() -> Result<()> {
    match unsafe { k32::AllocConsole() } {
        0 => last_error(),
        _ => Ok(()),
    }
}
/// Detaches the process from its current console.
pub fn free() -> Result<()> {
    match unsafe { k32::FreeConsole() } {
        0 => last_error(),
        _ => Ok(()),
    }
}
/// Attaches the process to the console of the specified process.
/// Pass None to attach to the console of the parent process.
pub fn attach(processid: Option<u32>) -> Result<()> {
    match unsafe { k32::AttachConsole(processid.unwrap_or(-1i32 as u32)) } {
        0 => last_error(),
        _ => Ok(()),
    }
}
/// Gets the current input code page
pub fn input_code_page() -> u32 {
    unsafe { k32::GetConsoleCP() }
}
/// Gets the current output code page
pub fn output_code_page() -> u32 {
    unsafe { k32::GetConsoleOutputCP() }
}
/// Sets the current input code page
pub fn set_input_code_page(code: u32) -> Result<()> {
    let res = unsafe { k32::SetConsoleCP(code) };
    if res == 0 { return last_error() }
    Ok(())
}
/// Sets the current output code page
pub fn set_output_code_page(code: u32) -> Result<()> {
    let res = unsafe { k32::SetConsoleOutputCP(code) };
    if res == 0 { return last_error() }
    Ok(())
}<|MERGE_RESOLUTION|>--- conflicted
+++ resolved
@@ -69,13 +69,11 @@
         if res == 0 { return last_error() }
         Ok(())
     }
-<<<<<<< HEAD
     pub fn set_cursor_position(&self, pos: (i16, i16)) -> Result<()> {
         let pos = w::COORD { X: pos.0, Y: pos.1 };
         let res = unsafe { k32::SetConsoleCursorPosition(*self.0, pos) };
         if res == 0 { return last_error() }
         Ok(())
-=======
     pub fn font_size(&self) -> Result<(i16, i16)> {
         unsafe {
             let mut font = zeroed();
@@ -83,7 +81,6 @@
             if res == 0 { return last_error() }
             Ok((font.dwFontSize.X, font.dwFontSize.Y))
         }
->>>>>>> a535ca91
     }
 }
 impl FromRawHandle for ScreenBuffer {
